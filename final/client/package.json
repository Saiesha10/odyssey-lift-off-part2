{
  "name": "catstronauts-client",
  "version": "1.0.0",
  "private": true,
  "description": "front-end demo app for Apollo's lift-off II course",
  "dependencies": {
    "@apollo/client": "^3.7.16",
    "@apollo/space-kit": "^9.3.1",
    "@emotion/cache": "^11.4.0",
    "@emotion/core": "^10.1.1",
    "@emotion/react": "^11.4.0",
    "@emotion/styled": "^11.3.0",
<<<<<<< HEAD
    "framer-motion": "^4.1.17",
    "graphql": "^16.6.0",
=======
    "graphql": "^15.3.0",
>>>>>>> ddcfeaaf
    "react": "^16.13.1",
    "react-dom": "^16.13.1",
    "react-markdown": "^6.0.2",
    "react-player": "^2.6.0",
    "react-router-dom": "^6.8.0"
  },
  "scripts": {
    "postinstall": "npm run generate",
    "test": "vitest",
    "start": "vite",
    "build": "vite build",
    "generate": "graphql-codegen"
  },
  "browserslist": {
    "production": [
      ">0.2%",
      "not dead",
      "not op_mini all"
    ],
    "development": [
      "last 1 chrome version",
      "last 1 firefox version",
      "last 1 safari version"
    ]
  },
  "devDependencies": {
    "@graphql-codegen/cli": "^4.0.1",
    "@graphql-codegen/client-preset": "^4.0.1",
    "@testing-library/jest-dom": "^4.2.4",
    "@testing-library/react": "^9.3.2",
    "@testing-library/user-event": "^7.1.2",
    "@types/jest": "^29.2.6",
    "@types/node": "^18.11.18",
    "@types/react": "^18.0.27",
    "@types/react-dom": "^18.0.10",
    "@types/react-router-dom": "^5.3.3",
    "typescript": "^5.1.3",
    "@vitejs/plugin-react": "^4.0.1",
    "@vitest/ui": "^0.32.2",
    "happy-dom": "^9.20.3",
    "jest": "^27.5.1",
    "vite": "^4.3.9",
    "vitest": "^0.32.2"
  },
  "overrides": {
    "nth-check": "2.0.1"
  },
  "main": "src/index.js",
  "author": "Raphael Terrier @R4ph-t",
  "license": "MIT"
}<|MERGE_RESOLUTION|>--- conflicted
+++ resolved
@@ -10,12 +10,7 @@
     "@emotion/core": "^10.1.1",
     "@emotion/react": "^11.4.0",
     "@emotion/styled": "^11.3.0",
-<<<<<<< HEAD
-    "framer-motion": "^4.1.17",
-    "graphql": "^16.6.0",
-=======
     "graphql": "^15.3.0",
->>>>>>> ddcfeaaf
     "react": "^16.13.1",
     "react-dom": "^16.13.1",
     "react-markdown": "^6.0.2",
